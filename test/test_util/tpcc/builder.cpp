--- conflicted
+++ resolved
@@ -305,22 +305,7 @@
     TERRIER_ASSERT(stock_index->KeyKind() == storage::index::IndexKeyKind::HASHKEY,
                    "Constructed the wrong index key type.");
   } else {
-<<<<<<< HEAD
-    // TERRIER_ASSERT(index_type == storage::index::IndexType::BWTREE,
-    //                "This branch expects the BwTree. Did you add another IndexType to the system?");
-    // TERRIER_ASSERT(warehouse_index->Type() == storage::index::IndexType::BWTREE, "Constructed the wrong index type.");
-    // TERRIER_ASSERT(district_index->Type() == storage::index::IndexType::BWTREE, "Constructed the wrong index type.");
-    // TERRIER_ASSERT(customer_index->Type() == storage::index::IndexType::BWTREE, "Constructed the wrong index type.");
-    // TERRIER_ASSERT(customer_secondary_index->Type() == storage::index::IndexType::BWTREE,
-    //                "Constructed the wrong index type.");
-    // TERRIER_ASSERT(new_order_index->Type() == storage::index::IndexType::BWTREE, "Constructed the wrong index type.");
-    // TERRIER_ASSERT(order_index->Type() == storage::index::IndexType::BWTREE, "Constructed the wrong index type.");
-    // TERRIER_ASSERT(order_secondary_index->Type() == storage::index::IndexType::BWTREE,
-    //                "Constructed the wrong index type.");
-    // TERRIER_ASSERT(order_line_index->Type() == storage::index::IndexType::BWTREE, "Constructed the wrong index type.");
-    // TERRIER_ASSERT(item_index->Type() == storage::index::IndexType::BWTREE, "Constructed the wrong index type.");
-    // TERRIER_ASSERT(stock_index->Type() == storage::index::IndexType::BWTREE, "Constructed the wrong index type.");
-=======
+
     TERRIER_ASSERT(index_type == storage::index::IndexType::BPLUSTREE,
                    "This branch expects the BwTree. Did you add another IndexType to the system?");
     TERRIER_ASSERT(warehouse_index->Type() == storage::index::IndexType::BPLUSTREE,
@@ -338,7 +323,6 @@
                    "Constructed the wrong index type.");
     TERRIER_ASSERT(item_index->Type() == storage::index::IndexType::BPLUSTREE, "Constructed the wrong index type.");
     TERRIER_ASSERT(stock_index->Type() == storage::index::IndexType::BPLUSTREE, "Constructed the wrong index type.");
->>>>>>> 6a795108
 
     TERRIER_ASSERT(warehouse_index->KeyKind() == storage::index::IndexKeyKind::COMPACTINTSKEY,
                    "Constructed the wrong index key type.");
