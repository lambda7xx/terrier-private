#include "test_util/test_harness.h"
#include "storage/index/bplustree.h"
#include "storage/storage_defs.h"

#include <stdlib.h> 
#include <unordered_map>
#include <set>

namespace terrier::storage::index {

struct BPlusTreeTests : public TerrierTest {};

void BasicNodeInitializationInsertReadAndFreeTest(){
  auto bplustree = new BPlusTree<int, TupleSlot>;
  BPlusTree<int, TupleSlot>::KeyNodePointerPair p1;
  BPlusTree<int, TupleSlot>::KeyNodePointerPair p2;

  // Get inner Node
  auto node = BPlusTree<int, TupleSlot>::ElasticNode<BPlusTree<int, TupleSlot>::KeyNodePointerPair>::Get(10, BPlusTree<int, TupleSlot>::NodeType::LeafType, 0, 10, p1, p2);
  
  // To check if we can read what we inserted
  std::vector<BPlusTree<int, TupleSlot>::KeyNodePointerPair> values;
  for(unsigned i = 0; i < 10; i++) {
    BPlusTree<int, TupleSlot>::KeyNodePointerPair p1;
    p1.first = i;
    values.push_back(p1);
    node->PushBack(p1);
    EXPECT_EQ(node->GetSize(), i+1);
  }

  using ElementType = BPlusTree<int, TupleSlot>::KeyNodePointerPair;

  unsigned i = 0;
  for (ElementType *element_p = node->Begin(); element_p != node->End(); element_p++) {
    EXPECT_EQ(element_p->first, i);
    i++;
  }

  // To Check if we are inserting at the correct place
  EXPECT_EQ(reinterpret_cast<char *>(node) + 
    sizeof(BPlusTree<int, TupleSlot>::ElasticNode<BPlusTree<int, TupleSlot>>), 
    reinterpret_cast<char *>(node->Begin()));

  EXPECT_EQ(&(node->GetLowKeyPair()), node->GetElasticLowKeyPair());
  EXPECT_EQ(&(node->GetHighKeyPair()), node->GetElasticHighKeyPair());
  EXPECT_EQ(node->GetLowKeyPair().first, p1.first);
  EXPECT_EQ(node->GetHighKeyPair().first, p2.first);
  EXPECT_NE(&p1, &(node->GetLowKeyPair()));
  EXPECT_NE(&p2, &(node->GetHighKeyPair()));

  // Free the node - should not result in an ASAN
  node->FreeElasticNode();
  delete bplustree;

}

void InsertElementInNodeTest(){
  auto bplustree = new BPlusTree<int, TupleSlot>;
  BPlusTree<int, TupleSlot>::KeyNodePointerPair p1;
  BPlusTree<int, TupleSlot>::KeyNodePointerPair p2;

  // Get inner Node
  auto node = BPlusTree<int, TupleSlot>::ElasticNode<BPlusTree<int, TupleSlot>::KeyNodePointerPair>::Get(10, BPlusTree<int, TupleSlot>::NodeType::LeafType, 0, 10, p1, p2);
  
  for(unsigned i = 0; i < 10; i++) {
    BPlusTree<int, TupleSlot>::KeyNodePointerPair p1;
    p1.first = i;
    EXPECT_EQ(node->InsertElementIfPossible(p1, node->Begin()), true);
    EXPECT_EQ(node->GetSize(), i+1);
  }

  using ElementType = BPlusTree<int, TupleSlot>::KeyNodePointerPair;

  unsigned i = 9;
  for (ElementType *element_p = node->Begin(); element_p != node->End(); element_p++) {
    EXPECT_EQ(element_p->first, i);
    i--;
  }

  // To Check if we are inserting at the correct place
  EXPECT_EQ(reinterpret_cast<char *>(node) + 
    sizeof(BPlusTree<int, TupleSlot>::ElasticNode<BPlusTree<int, TupleSlot>>), 
    reinterpret_cast<char *>(node->Begin()));

  EXPECT_EQ(&(node->GetLowKeyPair()), node->GetElasticLowKeyPair());
  EXPECT_EQ(&(node->GetHighKeyPair()), node->GetElasticHighKeyPair());
  EXPECT_EQ(node->GetLowKeyPair().first, p1.first);
  EXPECT_EQ(node->GetHighKeyPair().first, p2.first);
  EXPECT_NE(&p1, &(node->GetLowKeyPair()));
  EXPECT_NE(&p2, &(node->GetHighKeyPair()));

  // Free the node - should not result in an ASAN
  node->FreeElasticNode();
  delete bplustree;

}

void InsertElementInNodeRandomTest(){
  auto bplustree = new BPlusTree<int, TupleSlot>;
  BPlusTree<int, TupleSlot>::KeyNodePointerPair p1;
  BPlusTree<int, TupleSlot>::KeyNodePointerPair p2;

  // Get inner Node
  auto node = BPlusTree<int, TupleSlot>::ElasticNode<BPlusTree<int, TupleSlot>::KeyNodePointerPair>::Get(10, BPlusTree<int, TupleSlot>::NodeType::LeafType, 0, 10, p1, p2);
  
  std::map<int, int> positions;
  for(unsigned i = 0; i < 10; i++) {
    BPlusTree<int, TupleSlot>::KeyNodePointerPair p1;
    p1.first = i;
    int k;
    k = rand() % (node->GetSize() + 1);
    while(positions.find(k) != positions.end()) k = (k+1) % (node->GetSize()+1);
    EXPECT_EQ(node->InsertElementIfPossible(p1, node->Begin() + k), true);
    positions[k] = i;
    EXPECT_EQ(node->GetSize(), i+1);
  }

  using ElementType = BPlusTree<int, TupleSlot>::KeyNodePointerPair;

  unsigned i = 0;
  for (ElementType *element_p = node->Begin(); element_p != node->End(); element_p++) {
    EXPECT_EQ(element_p->first, positions[i]);
    i++;
  }

  // To Check if we are inserting at the correct place
  EXPECT_EQ(reinterpret_cast<char *>(node) + 
    sizeof(BPlusTree<int, TupleSlot>::ElasticNode<BPlusTree<int, TupleSlot>>), 
    reinterpret_cast<char *>(node->Begin()));

  EXPECT_EQ(&(node->GetLowKeyPair()), node->GetElasticLowKeyPair());
  EXPECT_EQ(&(node->GetHighKeyPair()), node->GetElasticHighKeyPair());
  EXPECT_EQ(node->GetLowKeyPair().first, p1.first);
  EXPECT_EQ(node->GetHighKeyPair().first, p2.first);
  EXPECT_NE(&p1, &(node->GetLowKeyPair()));
  EXPECT_NE(&p2, &(node->GetHighKeyPair()));

  // Free the node - should not result in an ASAN
  node->FreeElasticNode();
  delete bplustree;

}

void SplitNodeTest(){
  auto bplustree = new BPlusTree<int, TupleSlot>;
  BPlusTree<int, TupleSlot>::KeyNodePointerPair p1;
  BPlusTree<int, TupleSlot>::KeyNodePointerPair p2;

  // Get inner Node
  auto node = BPlusTree<int, TupleSlot>::ElasticNode<BPlusTree<int, TupleSlot>::KeyNodePointerPair>::Get(10, BPlusTree<int, TupleSlot>::NodeType::LeafType, 0, 10, p1, p2);
  
  for(unsigned i = 0; i < 10; i++) {
    BPlusTree<int, TupleSlot>::KeyNodePointerPair p1;
    p1.first = i;
    EXPECT_EQ(node->InsertElementIfPossible(p1, node->End()), true);
    EXPECT_EQ(node->GetSize(), i+1);
  }

  auto newnode = node->SplitNode();

  using ElementType = BPlusTree<int, TupleSlot>::KeyNodePointerPair;


  unsigned i = 0;
  for (ElementType *element_p = node->Begin(); element_p != node->End(); element_p++) {
    EXPECT_EQ(element_p->first, i);
    i++;
  }

  EXPECT_EQ(i, 5);

  for (ElementType *element_p = newnode->Begin(); element_p != newnode->End(); element_p++) {
    EXPECT_EQ(element_p->first, i);
    i++;
  }

  EXPECT_EQ(i, 10);

  EXPECT_EQ(&(node->GetLowKeyPair()), node->GetElasticLowKeyPair());
  EXPECT_EQ(&(node->GetHighKeyPair()), node->GetElasticHighKeyPair());
  EXPECT_EQ(node->GetLowKeyPair().first, p1.first);
  EXPECT_EQ(node->GetHighKeyPair().first, p2.first);
  EXPECT_NE(&p1, &(node->GetLowKeyPair()));
  EXPECT_NE(&p2, &(node->GetHighKeyPair()));

  EXPECT_EQ(&(newnode->GetLowKeyPair()), newnode->GetElasticLowKeyPair());
  EXPECT_EQ(&(newnode->GetHighKeyPair()), newnode->GetElasticHighKeyPair());
  EXPECT_EQ(newnode->GetLowKeyPair().first, p1.first);
  EXPECT_EQ(newnode->GetHighKeyPair().first, p2.first);
  EXPECT_NE(&p1, &(newnode->GetLowKeyPair()));
  EXPECT_NE(&p2, &(newnode->GetHighKeyPair()));

  // Free the node - should not result in an ASAN
  node->FreeElasticNode();
  newnode->FreeElasticNode();
  delete bplustree;
}

void FindLocationTest(){
  auto bplustree = new BPlusTree<int, TupleSlot>;
  BPlusTree<int, TupleSlot>::KeyNodePointerPair p1;
  BPlusTree<int, TupleSlot>::KeyNodePointerPair p2;

  // Get inner Node
  auto node = BPlusTree<int, TupleSlot>::ElasticNode<BPlusTree<int, TupleSlot>::KeyNodePointerPair>::Get(10, BPlusTree<int, TupleSlot>::NodeType::LeafType, 0, 10, p1, p2);

  std::set<unsigned> s;
  while(node->GetSize() < node->GetItemCount()) {
    int k = rand();
    while(s.find(k) != s.end()) k++;
    s.insert(k);
    BPlusTree<int, TupleSlot>::KeyNodePointerPair p;
    p.first = k;
    EXPECT_EQ(node->InsertElementIfPossible(p, node->FindLocation(k, bplustree)),true);
  }
  auto iter = node->Begin();
  for(auto & elem: s) {
    EXPECT_EQ(iter->first, elem);
    iter++;
  }

  // To Check if we are inserting at the correct place
  EXPECT_EQ(reinterpret_cast<char *>(node) + 
    sizeof(BPlusTree<int, TupleSlot>::ElasticNode<BPlusTree<int, TupleSlot>>), 
    reinterpret_cast<char *>(node->Begin()));

  EXPECT_EQ(&(node->GetLowKeyPair()), node->GetElasticLowKeyPair());
  EXPECT_EQ(&(node->GetHighKeyPair()), node->GetElasticHighKeyPair());
  EXPECT_EQ(node->GetLowKeyPair().first, p1.first);
  EXPECT_EQ(node->GetHighKeyPair().first, p2.first);
  EXPECT_NE(&p1, &(node->GetLowKeyPair()));
  EXPECT_NE(&p2, &(node->GetHighKeyPair()));

  // Free the node - should not result in an ASAN
  node->FreeElasticNode();
  delete bplustree;

}

void PopBeginTest() {

  auto bplustree = new BPlusTree<int, TupleSlot>;
  BPlusTree<int, TupleSlot>::KeyNodePointerPair p1;
  BPlusTree<int, TupleSlot>::KeyNodePointerPair p2;

  // Get inner Node
  auto node = BPlusTree<int, TupleSlot>::ElasticNode<BPlusTree<int, TupleSlot>::KeyNodePointerPair>::Get(10, BPlusTree<int, TupleSlot>::NodeType::LeafType, 0, 10, p1, p2);
  
  // To check if we can read what we inserted
  std::vector<BPlusTree<int, TupleSlot>::KeyNodePointerPair> values;
  for(unsigned i = 0; i < 10; i++) {
    BPlusTree<int, TupleSlot>::KeyNodePointerPair p1;
    p1.first = i;
    node->PushBack(p1);
    EXPECT_EQ(node->GetSize(), i+1);
  }

  using ElementType = BPlusTree<int, TupleSlot>::KeyNodePointerPair;
  unsigned i = 0;
  while(node->PopBegin()) {
  	i++;
  	unsigned j = i;
	for (ElementType *element_p = node->Begin(); element_p != node->End(); element_p++) {
	  EXPECT_EQ(element_p->first, j);
	  j++;
	}
	EXPECT_EQ(j, 10);
  }

  EXPECT_EQ(i, 10);

  // To Check if we are inserting at the correct place
  EXPECT_EQ(reinterpret_cast<char *>(node) + 
    sizeof(BPlusTree<int, TupleSlot>::ElasticNode<BPlusTree<int, TupleSlot>>), 
    reinterpret_cast<char *>(node->Begin()));

  EXPECT_EQ(&(node->GetLowKeyPair()), node->GetElasticLowKeyPair());
  EXPECT_EQ(&(node->GetHighKeyPair()), node->GetElasticHighKeyPair());
  EXPECT_EQ(node->GetLowKeyPair().first, p1.first);
  EXPECT_EQ(node->GetHighKeyPair().first, p2.first);
  EXPECT_NE(&p1, &(node->GetLowKeyPair()));
  EXPECT_NE(&p2, &(node->GetHighKeyPair()));

  // Free the node - should not result in an ASAN
  node->FreeElasticNode();
  delete bplustree;


}

void PopEndTest() {

  auto bplustree = new BPlusTree<int, TupleSlot>;
  BPlusTree<int, TupleSlot>::KeyNodePointerPair p1;
  BPlusTree<int, TupleSlot>::KeyNodePointerPair p2;

  // Get inner Node
  auto node = BPlusTree<int, TupleSlot>::ElasticNode<BPlusTree<int, TupleSlot>::KeyNodePointerPair>::Get(10, BPlusTree<int, TupleSlot>::NodeType::LeafType, 0, 10, p1, p2);

  // To check if we can read what we inserted
  for(unsigned i = 0; i < 10; i++) {
    BPlusTree<int, TupleSlot>::KeyNodePointerPair p1;
    p1.first = i;
    node->PushBack(p1);
    EXPECT_EQ(node->GetSize(), i+1);
  }

  //using ElementType = BPlusTree<int, TupleSlot>::KeyNodePointerPair;
  unsigned i = 9;
  while(node->PopEnd()) {
    if (node->GetSize() <= 0) break; 
    i--;
    auto last = node->RBegin();
    EXPECT_EQ(last->first, i);
  }

  EXPECT_EQ(i, 0);

  // To Check if we are inserting at the correct place
  EXPECT_EQ(reinterpret_cast<char *>(node) +
            sizeof(BPlusTree<int, TupleSlot>::ElasticNode<BPlusTree<int, TupleSlot>>),
            reinterpret_cast<char *>(node->Begin()));

  EXPECT_EQ(&(node->GetLowKeyPair()), node->GetElasticLowKeyPair());
  EXPECT_EQ(&(node->GetHighKeyPair()), node->GetElasticHighKeyPair());
  EXPECT_EQ(node->GetLowKeyPair().first, p1.first);
  EXPECT_EQ(node->GetHighKeyPair().first, p2.first);
  EXPECT_NE(&p1, &(node->GetLowKeyPair()));
  EXPECT_NE(&p2, &(node->GetHighKeyPair()));

  // Free the node - should not result in an ASAN
  node->FreeElasticNode();
  delete bplustree;
}

void NodeElementEraseTest() {

  auto bplustree = new BPlusTree<int, TupleSlot>;
  BPlusTree<int, TupleSlot>::KeyNodePointerPair p1;
  BPlusTree<int, TupleSlot>::KeyNodePointerPair p2;

  // Get inner Node
  auto node = BPlusTree<int, TupleSlot>::ElasticNode<BPlusTree<int, TupleSlot>::KeyNodePointerPair>::Get(10, BPlusTree<int, TupleSlot>::NodeType::LeafType, 0, 10, p1, p2);

  // To check if we can read what we inserted
  for(unsigned i = 0; i < 10; i++) {
    BPlusTree<int, TupleSlot>::KeyNodePointerPair p1;
    p1.first = i;
    node->PushBack(p1);
    EXPECT_EQ(node->GetSize(), i+1);
  }

  //using ElementType = BPlusTree<int, TupleSlot>::KeyNodePointerPair;
  unsigned i = 9;
  while(node->Erase(i)) {
    if (node->GetSize() <= 0) break; 
    i--;
    auto last = node->RBegin();
    EXPECT_EQ(last->first, i);
  }

  EXPECT_EQ(i, 0);

  // To Check if we are inserting at the correct place
  EXPECT_EQ(reinterpret_cast<char *>(node) +
            sizeof(BPlusTree<int, TupleSlot>::ElasticNode<BPlusTree<int, TupleSlot>>),
            reinterpret_cast<char *>(node->Begin()));

  EXPECT_EQ(&(node->GetLowKeyPair()), node->GetElasticLowKeyPair());
  EXPECT_EQ(&(node->GetHighKeyPair()), node->GetElasticHighKeyPair());
  EXPECT_EQ(node->GetLowKeyPair().first, p1.first);
  EXPECT_EQ(node->GetHighKeyPair().first, p2.first);
  EXPECT_NE(&p1, &(node->GetLowKeyPair()));
  EXPECT_NE(&p2, &(node->GetHighKeyPair()));

  // Free the node - should not result in an ASAN
  node->FreeElasticNode();
  delete bplustree;
}

void NodeMergeTest() {
  auto bplustree = new BPlusTree<int, TupleSlot>;
  BPlusTree<int, TupleSlot>::KeyNodePointerPair p1;
  BPlusTree<int, TupleSlot>::KeyNodePointerPair p2;

  // Get inner Node
  auto node = BPlusTree<int, TupleSlot>::ElasticNode<BPlusTree<int, TupleSlot>::KeyNodePointerPair>::Get(10, BPlusTree<int, TupleSlot>::NodeType::LeafType, 0, 10, p1, p2);
  auto next_node = BPlusTree<int, TupleSlot>::ElasticNode<BPlusTree<int, TupleSlot>::KeyNodePointerPair>::Get(10, BPlusTree<int, TupleSlot>::NodeType::LeafType, 0, 10, p1, p2);

  for(unsigned i = 0; i < 5; i++) {
    BPlusTree<int, TupleSlot>::KeyNodePointerPair p1;
    BPlusTree<int, TupleSlot>::KeyNodePointerPair p2;
    p1.first = i;
    p2.first = i + 5;
    EXPECT_EQ(node->InsertElementIfPossible(p1, node->End()), true);
    EXPECT_EQ(next_node->InsertElementIfPossible(p2, next_node->End()), true);
    EXPECT_EQ(node->GetSize(), i+1);
    EXPECT_EQ(next_node->GetSize(), i+1);
  }

  using ElementType = BPlusTree<int, TupleSlot>::KeyNodePointerPair;
  EXPECT_EQ(node->MergeNode(next_node), true);

  unsigned i = 0;
  for (ElementType *element_p = node->Begin(); element_p != node->End(); element_p++) {
    EXPECT_EQ(element_p->first, i);
    i++;
  }
  EXPECT_EQ(i, 10);

  // To Check if we are inserting at the correct place
  EXPECT_EQ(reinterpret_cast<char *>(node) +
            sizeof(BPlusTree<int, TupleSlot>::ElasticNode<BPlusTree<int, TupleSlot>>),
            reinterpret_cast<char *>(node->Begin()));

  EXPECT_EQ(&(node->GetLowKeyPair()), node->GetElasticLowKeyPair());
  EXPECT_EQ(&(node->GetHighKeyPair()), node->GetElasticHighKeyPair());
  EXPECT_EQ(node->GetLowKeyPair().first, p1.first);
  EXPECT_EQ(node->GetHighKeyPair().first, p2.first);
  EXPECT_NE(&p1, &(node->GetLowKeyPair()));
  EXPECT_NE(&p2, &(node->GetHighKeyPair()));

  // Free the node - should not result in an ASAN
  node->FreeElasticNode();
  next_node->FreeElasticNode();
  delete bplustree;
}


// NOLINTNEXTLINE
TEST_F(BPlusTreeTests, NodeStructuralTests) {

  BasicNodeInitializationInsertReadAndFreeTest();
  InsertElementInNodeTest();
  InsertElementInNodeRandomTest();
  SplitNodeTest();
  FindLocationTest();
  PopBeginTest();
  PopEndTest();
  NodeElementEraseTest();
  NodeMergeTest();
}

void BasicBPlusTreeInsertTestNoSplittingOfRoot() {

  auto bplustree = new BPlusTree<int, TupleSlot>;
  for(unsigned i=0; i<100; i++) {
    BPlusTree<int, TupleSlot>::KeyValuePair p1;
    p1.first = i;
    bplustree->Insert(p1);
  }

  using ElementType = BPlusTree<int, TupleSlot>::KeyValuePair;

  auto node = reinterpret_cast<BPlusTree<int, TupleSlot>::ElasticNode<ElementType> *>(bplustree->GetRoot()); 
  unsigned i = 0;
  for (ElementType *element_p = node->Begin(); element_p != node->End(); element_p++) {
    EXPECT_EQ(element_p->first, i);
    i++;
  }
  EXPECT_EQ(i, 100);
  node->FreeElasticNode();
  delete bplustree;
}

void BasicBPlusTreeDeleteTestNoSplittingOfRoot() {

  auto bplustree = new BPlusTree<int, TupleSlot>;
  for(unsigned i=0; i<100; i++) {
    BPlusTree<int, TupleSlot>::KeyValuePair p1;
    p1.first = i;
    bplustree->Insert(p1);
  }

  using ElementType = BPlusTree<int, TupleSlot>::KeyValuePair;

  auto node = reinterpret_cast<BPlusTree<int, TupleSlot>::ElasticNode<ElementType> *>(bplustree->GetRoot()); 
  unsigned i = 0;
  for (ElementType *element_p = node->Begin(); element_p != node->End(); element_p++) {
    EXPECT_EQ(element_p->first, i);
    i++;
  }
  EXPECT_EQ(i, 100);

  // Delete all values
  for(unsigned i=0; i<100; i++) {
    BPlusTree<int, TupleSlot>::KeyValuePair p1;
    p1.first = i;
    bplustree->Delete(bplustree->GetRoot(), p1);
    EXPECT_EQ(bplustree->IsPresent(i), false);
  }
  EXPECT_EQ(bplustree->GetRoot()==NULL, true);
  /*We should not call free node here*/

  delete bplustree;
}

void BasicBPlusTreeInsertTestSplittingOfRootOnce() {

  auto bplustree = new BPlusTree<int, TupleSlot>;
  for(unsigned i=0; i<129; i++) {
    BPlusTree<int, TupleSlot>::KeyValuePair p1;
    p1.first = i;
    bplustree->Insert(p1);
  }

  using ElementType = BPlusTree<int, TupleSlot>::KeyValuePair;
  using KeyPointerType = BPlusTree<int, TupleSlot>::KeyNodePointerPair;

  auto node = reinterpret_cast<BPlusTree<int, TupleSlot>::ElasticNode<ElementType> *>
    (bplustree->GetRoot()->GetLowKeyPair().second);
  auto noderoot = reinterpret_cast<BPlusTree<int, TupleSlot>::ElasticNode<KeyPointerType> *>
    (bplustree->GetRoot());
  auto node2 =  reinterpret_cast<BPlusTree<int, TupleSlot>::ElasticNode<ElementType> *>
    (noderoot->Begin()->second);
  unsigned i = 0;
  for (ElementType *element_p = node->Begin(); element_p != node->End(); element_p++) {
    EXPECT_EQ(element_p->first, i);
    i++;
  }
  EXPECT_EQ(i, 64);
  for (ElementType *element_p = node2->Begin(); element_p != node2->End(); element_p++) {
    EXPECT_EQ(element_p->first, i);
    i++;
  }
  EXPECT_EQ(i, 129);

  // Count no of elements in root node - should be 1
  i = 0;
  for (KeyPointerType * element_p = noderoot->Begin(); element_p!=noderoot->End(); element_p ++)
  	i++;

  EXPECT_EQ(i, 1);

  // Only freeing these should free us of any ASAN
  node->FreeElasticNode();
  node2->FreeElasticNode();
  noderoot->FreeElasticNode();
  delete bplustree;
}

void LargeKeySequentialInsertAndRetrievalTest() {

  auto bplustree = new BPlusTree<int, TupleSlot>;
  for(unsigned i=0; i<100000; i++) {
    BPlusTree<int, TupleSlot>::KeyValuePair p1;
    p1.first = i;
    bplustree->Insert(p1);
  }

  for(int i=0; i<100000; i++) {
  	EXPECT_EQ(bplustree->IsPresent(i), true);
  }

  for(int i = 100000; i < 200000; i++) {
  	EXPECT_EQ(bplustree->IsPresent(i), false);
  }

  bplustree->FreeTree();
  delete bplustree;
}

void LargeKeySequentialInsertAndDeleteTest() {

  auto bplustree = new BPlusTree<int, TupleSlot>;
  for(unsigned i=0; i<100000; i++) {
    BPlusTree<int, TupleSlot>::KeyValuePair p1;
    p1.first = i;
    bplustree->Insert(p1);
  }

  for(int i=0; i<100000; i++) {
    EXPECT_EQ(bplustree->IsPresent(i), true);
  }

  for(int i = 100000; i < 200000; i++) {
    EXPECT_EQ(bplustree->IsPresent(i), false);
  }

  // delete certain elements
  for(unsigned i=0; i<100000; i+=2) {
    BPlusTree<int, TupleSlot>::KeyValuePair p1;
    p1.first = i;
    bplustree->Delete(bplustree->GetRoot(), p1);
  }

  for(int i=0; i<100000; i+=2) {
    EXPECT_EQ(bplustree->IsPresent(i), false);
    EXPECT_EQ(bplustree->IsPresent(i+1), true);
  }


  bplustree->FreeTree();
  delete bplustree;
}

void LargeKeyRandomInsertAndRetrievalTest() {

  auto bplustree = new BPlusTree<int, TupleSlot>;
  bplustree->SetInnerNodeSizeUpperThreshold(5);
  bplustree->SetLeafNodeSizeUpperThreshold(5);
  std::set<int> keys;
  for(unsigned i=0; i<100000; i++) {
    BPlusTree<int, TupleSlot>::KeyValuePair p1;
    int k = rand()%500000;
    while(keys.find(k) != keys.end()) k++;
    keys.insert(k); 
    p1.first = k;
    bplustree->Insert(p1);
  }

  for(int i=0; i<500000; i++) {
    if(keys.find(i) != keys.end()) {
      EXPECT_EQ(bplustree->IsPresent(i), true);
    } else {
      EXPECT_EQ(bplustree->IsPresent(i), false);
    }
  }
  // hardcoded - maybe wrong
  EXPECT_EQ(bplustree->GetRoot()->GetDepth(), 7);

  bplustree->FreeTree();
  delete bplustree;
}

void LargeKeyRandomInsertAndDeleteTest() {

  auto bplustree = new BPlusTree<int, TupleSlot>;
  std::set<int> keys;
  for(unsigned i=0; i<100000; i++) {
    BPlusTree<int, TupleSlot>::KeyValuePair p1;
    int k = rand()%500000;
    while(keys.find(k) != keys.end()) k++;
    keys.insert(k); 
    p1.first = k;
    bplustree->Insert(p1);
  }

  for(int i=0; i<500000; i++) {
    if(keys.find(i) != keys.end()) {
      EXPECT_EQ(bplustree->IsPresent(i), true);
    } else {
      EXPECT_EQ(bplustree->IsPresent(i), false);
    }
  }

  auto iter = keys.begin();
  for(unsigned i = 0; i<50000; i++) {
    BPlusTree<int, TupleSlot>::KeyValuePair p1;
    p1.first = *iter;
    bplustree->Delete(bplustree->GetRoot(), p1);
    iter++;
  }

  iter = keys.begin();
  for(unsigned i =0; i<50000; i++) {
    EXPECT_EQ(bplustree->IsPresent(*iter), false);
    iter++;
  }
  for(unsigned i =50000; i<100000; i++) {
    EXPECT_EQ(bplustree->IsPresent(*iter), true);
    iter++;
  }

  bplustree->FreeTree();
  delete bplustree;
}

void StructuralIntegrityTestWithRandomInsert() {

  auto bplustree = new BPlusTree<int, TupleSlot>;
  // The size is set to 2 more because of the following
  // When we split an inner node, we might end up deleting an element
  // from right side without putting anything in the right side
  // Hence the size may be 31 at some points if we used 64. 
  bplustree->SetInnerNodeSizeUpperThreshold(66);
  bplustree->SetLeafNodeSizeUpperThreshold(66);
  bplustree->SetInnerNodeSizeLowerThreshold(32);
  bplustree->SetLeafNodeSizeLowerThreshold(32);
  std::set<int> keys;
  for(unsigned i=0; i<100000; i++) {
    BPlusTree<int, TupleSlot>::KeyValuePair p1;
    int k = rand()%500000;
    while(keys.find(k) != keys.end()) k++;
    keys.insert(k); 
    p1.first = k;
    bplustree->Insert(p1);
  }

  EXPECT_EQ(bplustree->StructuralIntegrityVerification(*keys.begin(), *keys.rbegin(),
    keys, bplustree->GetRoot()), true);
  // All keys found in the tree
  EXPECT_EQ(keys.size(), 0);

  bplustree->FreeTree();
  delete bplustree;  
}

void StructuralIntegrityTestWithCornerCase() {
<<<<<<< HEAD

  auto bplustree = new BPlusTree<int, TupleSlot>;
  // The size is set to 2 more because of the following
  // When we split an inner node, we might end up deleting an element
  // from right side without putting anything in the right side
  // Hence the size may be 31 at some points if we used 64. 
  bplustree->SetInnerNodeSizeUpperThreshold(10);
  bplustree->SetLeafNodeSizeUpperThreshold(10);
  bplustree->SetInnerNodeSizeLowerThreshold(4);
  bplustree->SetLeafNodeSizeLowerThreshold(4);
  std::set<int> keys;
  for(unsigned i=0; i<100; i++) {
    BPlusTree<int, TupleSlot>::KeyValuePair p1;
    int k = rand()%500;
    while(keys.find(k) != keys.end()) k++;
    keys.insert(k); 
    p1.first = k;
    bplustree->Insert(p1);
  }

  EXPECT_EQ(bplustree->StructuralIntegrityVerification(*keys.begin(), *keys.rbegin(),
    keys, bplustree->GetRoot()), true);
  // All keys found in the tree
  EXPECT_EQ(keys.size(), 0);

  bplustree->FreeTree();
  delete bplustree;  
}

void StructuralIntegrityTestWithCornerCase2() {

  auto bplustree = new BPlusTree<int, TupleSlot>;
  // The size is set to 2 more because of the following
  // When we split an inner node, we might end up deleting an element
  // from right side without putting anything in the right side
  // Hence the size may be 31 at some points if we used 64. 
  bplustree->SetInnerNodeSizeUpperThreshold(6);
  bplustree->SetLeafNodeSizeUpperThreshold(6);
  bplustree->SetInnerNodeSizeLowerThreshold(2);
  bplustree->SetLeafNodeSizeLowerThreshold(2);
  std::set<int> keys;
  for(unsigned i=0; i<100; i++) {
    BPlusTree<int, TupleSlot>::KeyValuePair p1;
    int k = rand()%500;
    while(keys.find(k) != keys.end()) k++;
    keys.insert(k); 
    p1.first = k;
    bplustree->Insert(p1);
  }
  std::cout << std::endl;

  for(unsigned i = 7; i<keys.size(); i++) {
    BPlusTree<int, TupleSlot>::KeyValuePair p1;
    p1.first = *(it);
    it++;
    std::cout << "Finding " << p1.first << std::endl;
    EXPECT_EQ(bplustree->IsPresent(p1.first), true);
  }  

  // EXPECT_EQ(bplustree->StructuralIntegrityVerification(*keys.begin(), *keys.rbegin(),
  //   keys, bplustree->GetRoot()), true);
  // All keys found in the tree
  // EXPECT_EQ(keys.size(), 0);

  bplustree->FreeTree();
  delete bplustree;  
}



void StructuralIntegrityTestWithRandomInsertAndDelete() {
=======
>>>>>>> 8b4f52f3

  auto bplustree = new BPlusTree<int, TupleSlot>;
  // The size is set to 2 more because of the following
  // When we split an inner node, we might end up deleting an element
  // from right side without putting anything in the right side
  // Hence the size may be 31 at some points if we used 64. 
<<<<<<< HEAD
  bplustree->SetInnerNodeSizeUpperThreshold(8);
  bplustree->SetLeafNodeSizeUpperThreshold(8);
  bplustree->SetInnerNodeSizeLowerThreshold(3);
  bplustree->SetLeafNodeSizeLowerThreshold(3);
  std::set<int> keys;
  for(unsigned i=0; i<15; i++) {
=======
  bplustree->SetInnerNodeSizeUpperThreshold(10);
  bplustree->SetLeafNodeSizeUpperThreshold(10);
  bplustree->SetInnerNodeSizeLowerThreshold(4);
  bplustree->SetLeafNodeSizeLowerThreshold(4);
  std::set<int> keys;
  for(unsigned i=0; i<100; i++) {
>>>>>>> 8b4f52f3
    BPlusTree<int, TupleSlot>::KeyValuePair p1;
    int k = rand()%500;
    while(keys.find(k) != keys.end()) k++;
    keys.insert(k); 
    p1.first = k;
    bplustree->Insert(p1);
  }

<<<<<<< HEAD
  for(unsigned i = 0; i<10; i++) {
    BPlusTree<int, TupleSlot>::KeyValuePair p1;
    p1.first = *keys.begin();
    keys.erase(keys.begin());
    EXPECT_EQ(bplustree->Delete(bplustree->GetRoot(), p1), true);
    std::set<int> newkeys = keys;

    // Structural Integrity Test Everytime
    EXPECT_EQ(bplustree->StructuralIntegrityVerification(*newkeys.begin(), *newkeys.rbegin(),
      newkeys, bplustree->GetRoot()), true);
    EXPECT_EQ(newkeys.size(), 0);
  }

  auto iter = keys.begin();
  for(unsigned i =0; i<5; i++) {
    //std::cout<<"Checking"<<*iter<<std::endl;
    EXPECT_EQ(bplustree->IsPresent(*iter), true);
    iter++;
=======
  EXPECT_EQ(bplustree->StructuralIntegrityVerification(*keys.begin(), *keys.rbegin(),
    keys, bplustree->GetRoot()), true);
  // All keys found in the tree
  EXPECT_EQ(keys.size(), 0);

  bplustree->FreeTree();
  delete bplustree;  
}

void StructuralIntegrityTestWithCornerCase2() {

  auto bplustree = new BPlusTree<int, TupleSlot>;
  // The size is set to 2 more because of the following
  // When we split an inner node, we might end up deleting an element
  // from right side without putting anything in the right side
  // Hence the size may be 31 at some points if we used 64. 
  bplustree->SetInnerNodeSizeUpperThreshold(6);
  bplustree->SetLeafNodeSizeUpperThreshold(6);
  bplustree->SetInnerNodeSizeLowerThreshold(2);
  bplustree->SetLeafNodeSizeLowerThreshold(2);
  std::set<int> keys;
  for(unsigned i=0; i<100; i++) {
    BPlusTree<int, TupleSlot>::KeyValuePair p1;
    int k = rand()%500;
    while(keys.find(k) != keys.end()) k++;
    keys.insert(k); 
    p1.first = k;
    bplustree->Insert(p1);
>>>>>>> 8b4f52f3
  }

  // All keys found in the tree
  EXPECT_EQ(keys.size(), 5);
  bplustree->FreeTree();
  delete bplustree;  
}

void LargeStructuralIntegrityVerificationTest() {

  auto bplustree = new BPlusTree<int, TupleSlot>;
  // The size is set to 2 more because of the following
  // When we split an inner node, we might end up deleting an element
  // from right side without putting anything in the right side
  // Hence the size may be 31 at some points if we used 64. 
  bplustree->SetInnerNodeSizeUpperThreshold(16);
  bplustree->SetLeafNodeSizeUpperThreshold(16);
  bplustree->SetInnerNodeSizeLowerThreshold(6);
  bplustree->SetLeafNodeSizeLowerThreshold(6);
  std::set<int> keys;
  for(unsigned i=0; i<1000; i++) {
    BPlusTree<int, TupleSlot>::KeyValuePair p1;
    int k = rand()%5000;
    while(keys.find(k) != keys.end()) k++;
    keys.insert(k); 
    p1.first = k;
    bplustree->Insert(p1);

    auto keys_copy = keys;

    // Structural Integrity Verification Everytime
    EXPECT_EQ(bplustree->StructuralIntegrityVerification(*keys_copy.begin(), *keys_copy.rbegin(),
    keys_copy, bplustree->GetRoot()), true);
    EXPECT_EQ(keys_copy.size(), 0);
  }

  // Delete All keys except one - As root empty is not handled by delete yet
  // TODO: To be fixed by preetansh
  for(int i=0; i<999; i++) {
    auto iter = keys.begin();
    // int k = rand() % keys.size();
    // for(int j = 0; j < k; j++) iter++;
    BPlusTree<int, TupleSlot>::KeyValuePair p1;
    p1.first = *iter;
    keys.erase(iter);
    EXPECT_EQ(bplustree->Delete(bplustree->GetRoot(), p1), true);
    std::set<int> newkeys = keys;

    // Structural Integrity Test Everytime
    EXPECT_EQ(bplustree->StructuralIntegrityVerification(*newkeys.begin(), *newkeys.rbegin(),
      newkeys, bplustree->GetRoot()), true);
    EXPECT_EQ(newkeys.size(), 0);
  }

  // Insert Again
  for(unsigned i=0; i<1000; i++) {
    BPlusTree<int, TupleSlot>::KeyValuePair p1;
    int k = rand()%5000;
    while(keys.find(k) != keys.end()) k++;
    keys.insert(k); 
    p1.first = k;
    bplustree->Insert(p1);

    auto keys_copy = keys;

    // Structural Integrity Verification Everytime
    EXPECT_EQ(bplustree->StructuralIntegrityVerification(*keys_copy.begin(), *keys_copy.rbegin(),
    keys_copy, bplustree->GetRoot()), true);
    EXPECT_EQ(keys_copy.size(), 0);
  }

  // Delete Again now two keys remaining
  for(int i=0; i<999; i++) {
    auto iter = keys.begin();
    // int k = rand() % keys.size();
    // for(int j = 0; j < k; j++) iter++;
    BPlusTree<int, TupleSlot>::KeyValuePair p1;
    p1.first = *iter;
    keys.erase(iter);
    EXPECT_EQ(bplustree->Delete(bplustree->GetRoot(), p1), true);
    std::set<int> newkeys = keys;

    // Structural Integrity Test Everytime
    EXPECT_EQ(bplustree->StructuralIntegrityVerification(*newkeys.begin(), *newkeys.rbegin(),
      newkeys, bplustree->GetRoot()), true);
    EXPECT_EQ(newkeys.size(), 0);
  }

  // Check Both still present
  auto iter = keys.begin();
  for(unsigned i =0; i<2; i++) {
    //std::cout<<"Checking"<<*iter<<std::endl;
    EXPECT_EQ(bplustree->IsPresent(*iter), true);
    iter++;
  }

  // Free Everything
  bplustree->FreeTree();
  delete bplustree;  
}



void StructuralIntegrityTestWithRandomInsertAndDelete() {

  auto bplustree = new BPlusTree<int, TupleSlot>;
  // The size is set to 2 more because of the following
  // When we split an inner node, we might end up deleting an element
  // from right side without putting anything in the right side
  // Hence the size may be 31 at some points if we used 64. 
  bplustree->SetInnerNodeSizeUpperThreshold(8);
  bplustree->SetLeafNodeSizeUpperThreshold(8);
  bplustree->SetInnerNodeSizeLowerThreshold(3);
  bplustree->SetLeafNodeSizeLowerThreshold(3);
  std::set<int> keys;
  for(unsigned i=0; i<15; i++) {
    BPlusTree<int, TupleSlot>::KeyValuePair p1;
    int k = rand()%500;
    while(keys.find(k) != keys.end()) k++;
    keys.insert(k); 
    p1.first = k;
    bplustree->Insert(p1);
  }

  for(unsigned i = 0; i<10; i++) {
    BPlusTree<int, TupleSlot>::KeyValuePair p1;
    p1.first = *keys.begin();
    keys.erase(keys.begin());
    EXPECT_EQ(bplustree->Delete(bplustree->GetRoot(), p1), true);
    std::set<int> newkeys = keys;

    // Structural Integrity Test Everytime
    EXPECT_EQ(bplustree->StructuralIntegrityVerification(*newkeys.begin(), *newkeys.rbegin(),
      newkeys, bplustree->GetRoot()), true);
    EXPECT_EQ(newkeys.size(), 0);
  }

  auto iter = keys.begin();
  for(unsigned i =0; i<5; i++) {
    //std::cout<<"Checking"<<*iter<<std::endl;
    EXPECT_EQ(bplustree->IsPresent(*iter), true);
    iter++;
  }

  // All keys found in the tree
  EXPECT_EQ(keys.size(), 5);
  bplustree->FreeTree();
  delete bplustree;  
}

void LargeStructuralIntegrityVerificationTest() {

  auto bplustree = new BPlusTree<int, TupleSlot>;
  // The size is set to 2 more because of the following
  // When we split an inner node, we might end up deleting an element
  // from right side without putting anything in the right side
  // Hence the size may be 31 at some points if we used 64. 
  bplustree->SetInnerNodeSizeUpperThreshold(16);
  bplustree->SetLeafNodeSizeUpperThreshold(16);
  bplustree->SetInnerNodeSizeLowerThreshold(6);
  bplustree->SetLeafNodeSizeLowerThreshold(6);
  std::set<int> keys;
  for(unsigned i=0; i<1000; i++) {
    BPlusTree<int, TupleSlot>::KeyValuePair p1;
    int k = rand()%5000;
    while(keys.find(k) != keys.end()) k++;
    keys.insert(k); 
    p1.first = k;
    bplustree->Insert(p1);

    auto keys_copy = keys;

    // Structural Integrity Verification Everytime
    EXPECT_EQ(bplustree->StructuralIntegrityVerification(*keys_copy.begin(), *keys_copy.rbegin(),
    keys_copy, bplustree->GetRoot()), true);
    EXPECT_EQ(keys_copy.size(), 0);
  }

  // Delete All keys except one - As root empty is not handled by delete yet
  // TODO: To be fixed by preetansh
  for(int i=0; i<999; i++) {
    auto iter = keys.begin();
    // int k = rand() % keys.size();
    // for(int j = 0; j < k; j++) iter++;
    BPlusTree<int, TupleSlot>::KeyValuePair p1;
    p1.first = *iter;
    keys.erase(iter);
    EXPECT_EQ(bplustree->Delete(bplustree->GetRoot(), p1), true);
    std::set<int> newkeys = keys;

    // Structural Integrity Test Everytime
    EXPECT_EQ(bplustree->StructuralIntegrityVerification(*newkeys.begin(), *newkeys.rbegin(),
      newkeys, bplustree->GetRoot()), true);
    EXPECT_EQ(newkeys.size(), 0);
  }

  // Insert Again
  for(unsigned i=0; i<1000; i++) {
    BPlusTree<int, TupleSlot>::KeyValuePair p1;
    int k = rand()%5000;
    while(keys.find(k) != keys.end()) k++;
    keys.insert(k); 
    p1.first = k;
    bplustree->Insert(p1);

    auto keys_copy = keys;

    // Structural Integrity Verification Everytime
    EXPECT_EQ(bplustree->StructuralIntegrityVerification(*keys_copy.begin(), *keys_copy.rbegin(),
    keys_copy, bplustree->GetRoot()), true);
    EXPECT_EQ(keys_copy.size(), 0);
  }

  // Delete Again now two keys remaining
  for(int i=0; i<999; i++) {
    auto iter = keys.begin();
    // int k = rand() % keys.size();
    // for(int j = 0; j < k; j++) iter++;
    BPlusTree<int, TupleSlot>::KeyValuePair p1;
    p1.first = *iter;
    keys.erase(iter);
    EXPECT_EQ(bplustree->Delete(bplustree->GetRoot(), p1), true);
    std::set<int> newkeys = keys;

    // Structural Integrity Test Everytime
    EXPECT_EQ(bplustree->StructuralIntegrityVerification(*newkeys.begin(), *newkeys.rbegin(),
      newkeys, bplustree->GetRoot()), true);
    EXPECT_EQ(newkeys.size(), 0);
  }

  // Check Both still present
  auto iter = keys.begin();
  for(unsigned i =0; i<2; i++) {
    //std::cout<<"Checking"<<*iter<<std::endl;
    EXPECT_EQ(bplustree->IsPresent(*iter), true);
    iter++;
  }

  // Free Everything
  bplustree->FreeTree();
  delete bplustree;  
}


// NOLINTNEXTLINE
TEST_F(BPlusTreeTests, InsertTests) {

  BasicBPlusTreeInsertTestNoSplittingOfRoot();
  BasicBPlusTreeInsertTestSplittingOfRootOnce();
  LargeKeySequentialInsertAndRetrievalTest();
  LargeKeyRandomInsertAndRetrievalTest();
  StructuralIntegrityTestWithRandomInsert();
  StructuralIntegrityTestWithCornerCase();
  StructuralIntegrityTestWithCornerCase2();
  BasicBPlusTreeDeleteTestNoSplittingOfRoot();
  LargeKeySequentialInsertAndDeleteTest();
  LargeKeyRandomInsertAndDeleteTest();
  StructuralIntegrityTestWithRandomInsertAndDelete();
  LargeStructuralIntegrityVerificationTest();
}

} // namespace terrier::storage::index<|MERGE_RESOLUTION|>--- conflicted
+++ resolved
@@ -697,7 +697,6 @@
 }
 
 void StructuralIntegrityTestWithCornerCase() {
-<<<<<<< HEAD
 
   auto bplustree = new BPlusTree<int, TupleSlot>;
   // The size is set to 2 more because of the following
@@ -717,7 +716,6 @@
     p1.first = k;
     bplustree->Insert(p1);
   }
-
   EXPECT_EQ(bplustree->StructuralIntegrityVerification(*keys.begin(), *keys.rbegin(),
     keys, bplustree->GetRoot()), true);
   // All keys found in the tree
@@ -746,109 +744,6 @@
     keys.insert(k); 
     p1.first = k;
     bplustree->Insert(p1);
-  }
-  std::cout << std::endl;
-
-  for(unsigned i = 7; i<keys.size(); i++) {
-    BPlusTree<int, TupleSlot>::KeyValuePair p1;
-    p1.first = *(it);
-    it++;
-    std::cout << "Finding " << p1.first << std::endl;
-    EXPECT_EQ(bplustree->IsPresent(p1.first), true);
-  }  
-
-  // EXPECT_EQ(bplustree->StructuralIntegrityVerification(*keys.begin(), *keys.rbegin(),
-  //   keys, bplustree->GetRoot()), true);
-  // All keys found in the tree
-  // EXPECT_EQ(keys.size(), 0);
-
-  bplustree->FreeTree();
-  delete bplustree;  
-}
-
-
-
-void StructuralIntegrityTestWithRandomInsertAndDelete() {
-=======
->>>>>>> 8b4f52f3
-
-  auto bplustree = new BPlusTree<int, TupleSlot>;
-  // The size is set to 2 more because of the following
-  // When we split an inner node, we might end up deleting an element
-  // from right side without putting anything in the right side
-  // Hence the size may be 31 at some points if we used 64. 
-<<<<<<< HEAD
-  bplustree->SetInnerNodeSizeUpperThreshold(8);
-  bplustree->SetLeafNodeSizeUpperThreshold(8);
-  bplustree->SetInnerNodeSizeLowerThreshold(3);
-  bplustree->SetLeafNodeSizeLowerThreshold(3);
-  std::set<int> keys;
-  for(unsigned i=0; i<15; i++) {
-=======
-  bplustree->SetInnerNodeSizeUpperThreshold(10);
-  bplustree->SetLeafNodeSizeUpperThreshold(10);
-  bplustree->SetInnerNodeSizeLowerThreshold(4);
-  bplustree->SetLeafNodeSizeLowerThreshold(4);
-  std::set<int> keys;
-  for(unsigned i=0; i<100; i++) {
->>>>>>> 8b4f52f3
-    BPlusTree<int, TupleSlot>::KeyValuePair p1;
-    int k = rand()%500;
-    while(keys.find(k) != keys.end()) k++;
-    keys.insert(k); 
-    p1.first = k;
-    bplustree->Insert(p1);
-  }
-
-<<<<<<< HEAD
-  for(unsigned i = 0; i<10; i++) {
-    BPlusTree<int, TupleSlot>::KeyValuePair p1;
-    p1.first = *keys.begin();
-    keys.erase(keys.begin());
-    EXPECT_EQ(bplustree->Delete(bplustree->GetRoot(), p1), true);
-    std::set<int> newkeys = keys;
-
-    // Structural Integrity Test Everytime
-    EXPECT_EQ(bplustree->StructuralIntegrityVerification(*newkeys.begin(), *newkeys.rbegin(),
-      newkeys, bplustree->GetRoot()), true);
-    EXPECT_EQ(newkeys.size(), 0);
-  }
-
-  auto iter = keys.begin();
-  for(unsigned i =0; i<5; i++) {
-    //std::cout<<"Checking"<<*iter<<std::endl;
-    EXPECT_EQ(bplustree->IsPresent(*iter), true);
-    iter++;
-=======
-  EXPECT_EQ(bplustree->StructuralIntegrityVerification(*keys.begin(), *keys.rbegin(),
-    keys, bplustree->GetRoot()), true);
-  // All keys found in the tree
-  EXPECT_EQ(keys.size(), 0);
-
-  bplustree->FreeTree();
-  delete bplustree;  
-}
-
-void StructuralIntegrityTestWithCornerCase2() {
-
-  auto bplustree = new BPlusTree<int, TupleSlot>;
-  // The size is set to 2 more because of the following
-  // When we split an inner node, we might end up deleting an element
-  // from right side without putting anything in the right side
-  // Hence the size may be 31 at some points if we used 64. 
-  bplustree->SetInnerNodeSizeUpperThreshold(6);
-  bplustree->SetLeafNodeSizeUpperThreshold(6);
-  bplustree->SetInnerNodeSizeLowerThreshold(2);
-  bplustree->SetLeafNodeSizeLowerThreshold(2);
-  std::set<int> keys;
-  for(unsigned i=0; i<100; i++) {
-    BPlusTree<int, TupleSlot>::KeyValuePair p1;
-    int k = rand()%500;
-    while(keys.find(k) != keys.end()) k++;
-    keys.insert(k); 
-    p1.first = k;
-    bplustree->Insert(p1);
->>>>>>> 8b4f52f3
   }
 
   // All keys found in the tree
