--- conflicted
+++ resolved
@@ -541,15 +541,12 @@
     /*
      * ReleaseNodeLatch() - Release the lock to the current node
      */
-<<<<<<< HEAD
     void ReleaseNodeLatch() { metadata.node_latch_.unlock(); }
 
     /*
      * GetLatchPointer() - Get the Latch Pointer of current node's latch
      */
-    std::shared_mutex * GetLatchPointer() { return &(metadata.node_latch_); }             
-=======
-    void ReleaseNodeLatch() { metadata.node_latch_.Unlock(); }
+    std::shared_mutex * GetLatchPointer() { return &(metadata.node_latch_); }
 
     /*
      * TryExclusiveLock() - Try to get the exclusive lock
@@ -560,7 +557,6 @@
      * TrySharedLock() - Try to get the shared read lock
      */
     bool TrySharedLock() { return metadata.node_latch_.TryLockShared(); }
->>>>>>> 41da5ae0
 
     /*
      * SetLowKeyPair() - Sets the low key pair of metadata
@@ -1527,7 +1523,7 @@
         Locking Code
     */
     current_node->GetNodeSharedLatch();
-    root_latch.Unlock();
+    root_latch.unlock();
     /*
       Locking Code End
     */
@@ -1605,11 +1601,7 @@
       }
     }
 
-<<<<<<< HEAD
-    root_latch.unlock();
-=======
     current_node->ReleaseNodeLatch();
->>>>>>> 41da5ae0
 
     return;
   }
@@ -1622,13 +1614,8 @@
     root_latch.lock();
 
     if(root == NULL) {
-<<<<<<< HEAD
       root_latch.unlock();
-      return;
-=======
-      root_latch.Unlock();
       return true;
->>>>>>> 41da5ae0
     }
 
     BaseNode * current_node = root;
@@ -1679,13 +1666,8 @@
       // }
     } else {
       if(node->GetLowKeyPair().second == NULL) {
-<<<<<<< HEAD
-        root_latch.unlock();
-        return;
-=======
         current_node->ReleaseNodeLatch();
         return true;
->>>>>>> 41da5ae0
       } else {
         parent = node;
         node = reinterpret_cast<ElasticNode<KeyValuePair> *>(node->GetLowKeyPair().second);
@@ -1723,12 +1705,8 @@
       }
     }
 
-<<<<<<< HEAD
-    root_latch.unlock();
-=======
     current_node->ReleaseNodeLatch();
     return true;
->>>>>>> 41da5ae0
   }
 
   /*
@@ -1740,13 +1718,8 @@
     root_latch.lock();
 
     if(root == NULL) {
-<<<<<<< HEAD
       root_latch.unlock();
-      return;
-=======
-      root_latch.Unlock();
       return true;
->>>>>>> 41da5ae0
     }
 
     BaseNode * current_node = root;
@@ -1797,13 +1770,8 @@
       // }
     } else {
       if(node->GetLowKeyPair().second == NULL) {
-<<<<<<< HEAD
-        root_latch.unlock();
-        return;
-=======
         current_node->ReleaseNodeLatch();
         return true;
->>>>>>> 41da5ae0
       } else {
         parent = node;
         node = reinterpret_cast<ElasticNode<KeyValuePair> *>(node->GetLowKeyPair().second);
@@ -1841,12 +1809,8 @@
       }
     }
 
-<<<<<<< HEAD
-    root_latch.unlock();
-=======
     current_node->ReleaseNodeLatch();
     return true;
->>>>>>> 41da5ae0
   }
 
   bool ReleaseAllLocks(std::vector<BaseNode *> &node_list, bool got_root_latch) {
